"""Tests pour les utilitaires git."""

import os
import tempfile
<<<<<<< HEAD
=======
from typing import Any, Generator
>>>>>>> edcc95b5
from unittest.mock import call, patch

import pytest

from app.utils.git_utils import (
    _add_token_to_url,
    _get_github_auth_url,
    _is_github_url,
    clone_multiple_repos,
    clone_or_update_repo,
)


<<<<<<< HEAD
# --- Tests pour les fonctions internes ---
@pytest.mark.parametrize(
    "url,expected",
    [
        ("https://github.com/test/repo.git", True),
        ("http://github.com/test/repo", True),
        ("https://www.github.com/test/repo", True),
        ("https://gitlab.com/test/repo", False),
        ("git@github.com:test/repo.git", False),  # Format SSH non supporté actuellement
    ],
)
def test_is_github_url(url: str, expected: bool) -> None:
    """Teste la fonction _is_github_url."""
    assert _is_github_url(url) is expected


@pytest.mark.parametrize("url", ["https://github.com/test/repo.git"])
def test_github_token_auth(url: str) -> None:
    """Teste l'authentification via Personal Access Token."""
    with patch("app.core.config.settings.GITHUB_TOKEN", "ghp_test_token"):
=======
@pytest.fixture
def repo_url() -> str:
    """Fixture pour l'URL du dépôt de test."""
    return "https://github.com/test/repo.git"


@pytest.fixture
def repo_dir() -> Generator[str, Any, None]:
    """Fixture pour le répertoire temporaire du dépôt."""
    with tempfile.TemporaryDirectory() as tmp_dir:
        yield tmp_dir


@pytest.fixture
def tmp_dir() -> Generator[str, Any, None]:
    """Fixture pour créer un répertoire temporaire."""
    with tempfile.TemporaryDirectory() as temp_dir:
        yield temp_dir


@pytest.fixture(autouse=True)
def clean_git_env() -> Generator[None, Any, None]:
    """Nettoie et configure l'environnement Git pour les tests."""
    old_env = dict(os.environ)
    os.environ.clear()
    os.environ["SKIP_GIT_CALLS"] = "false"
    yield
    os.environ.clear()
    os.environ.update(old_env)


def test_is_github_url() -> None:
    """Teste la détection des URLs GitHub."""
    assert _is_github_url("https://github.com/test/repo.git")
    assert _is_github_url("http://github.com/test/repo")
    assert _is_github_url("https://www.github.com/test/repo.git")
    assert not _is_github_url("https://gitlab.com/test/repo.git")
    assert not _is_github_url("git@github.com:test/repo.git")  # Ne gère pas SSH
    assert not _is_github_url("https://example.com/test/repo.git")


def test_add_token_to_url() -> None:
    """Teste l'ajout de token dans l'URL."""
    url = "https://github.com/test/repo.git"
    token = "test_token"
    expected = "https://x-access-token:test_token@github.com/test/repo.git"
    assert _add_token_to_url(url, token) == expected

    # Test avec une URL invalide
    invalid_url = "invalid_url"
    assert _add_token_to_url(invalid_url, token) == invalid_url


@pytest.mark.parametrize("url", ["https://github.com/test/repo.git"])
def test_github_actions_auth(url: str) -> None:
    """Teste l'authentification via GitHub Actions."""
    with patch.dict(
        os.environ, {"GITHUB_ACTIONS": "true", "GITHUB_TOKEN": "gh_test_token"}
    ):
>>>>>>> edcc95b5
        auth_url, message = _get_github_auth_url(url)
        assert "x-access-token:ghp_test_token@" in auth_url


<<<<<<< HEAD
=======

>>>>>>> edcc95b5
@pytest.mark.parametrize("url", ["https://github.com/test/repo.git"])
def test_github_app_auth(url: str) -> None:
    """Teste l'authentification via GitHub App."""
    with (
<<<<<<< HEAD
        patch("app.core.config.settings.GITHUB_TOKEN", ""),
        patch("app.core.config.settings.GITHUB_APP_ID", "123456"),
        patch(
            "app.core.config.settings.GITHUB_APP_PRIVATE_KEY",
            "-----BEGIN RSA PRIVATE KEY-----\ntest\n-----END RSA PRIVATE KEY-----",
=======
        patch.dict(
            os.environ,
            {
                "GITHUB_APP_ID": "123456",
                "GITHUB_APP_PRIVATE_KEY": "-----BEGIN RSA PRIVATE KEY-----\ntest\n-----END RSA PRIVATE KEY-----",
            },
>>>>>>> edcc95b5
        ),
        patch("jwt.encode", return_value="test_jwt_token"),
    ):
        auth_url, message = _get_github_auth_url(url)
        assert "x-access-token:test_jwt_token@" in auth_url


@pytest.mark.parametrize("url", ["https://github.com/test/repo.git"])
def test_github_app_auth_failure(url: str) -> None:
    """Teste le comportement en cas d'échec d'authentification GitHub App."""
    with (
<<<<<<< HEAD
        patch("app.core.config.settings.GITHUB_TOKEN", ""),
        patch("app.core.config.settings.GITHUB_APP_ID", "123456"),
        patch(
            "app.core.config.settings.GITHUB_APP_PRIVATE_KEY",
            "-----BEGIN RSA PRIVATE KEY-----\ntest\n-----END RSA PRIVATE KEY-----",
=======
        patch.dict(
            os.environ,
            {
                "GITHUB_APP_ID": "123456",
                "GITHUB_APP_PRIVATE_KEY": "-----BEGIN RSA PRIVATE KEY-----\ntest\n-----END RSA PRIVATE KEY-----",
            },
>>>>>>> edcc95b5
        ),
        patch("jwt.encode", side_effect=ImportError("No module named 'jwt'")),
    ):
        auth_url, message = _get_github_auth_url(url)
        assert auth_url == url


@pytest.mark.parametrize("url", ["https://github.com/test/repo.git"])
<<<<<<< HEAD
def test_github_actions_auth(url: str) -> None:
    """Teste l'authentification via GitHub Actions."""
    with patch("app.core.config.settings.GITHUB_TOKEN", "gh_test_token"):
=======
def test_github_token_auth(url: str) -> None:
    """Teste l'authentification via Personal Access Token."""
    with patch.dict(os.environ, {"GITHUB_TOKEN": "ghp_test_token"}):
>>>>>>> edcc95b5
        auth_url, message = _get_github_auth_url(url)
        assert "x-access-token:gh_test_token@" in auth_url


<<<<<<< HEAD
@pytest.mark.parametrize("url", ["https://github.com/test/repo.git"])
def test_no_auth(url: str) -> None:
    """Teste le comportement sans authentification."""
    with patch("app.core.config.settings.GITHUB_TOKEN", ""):
        auth_url, message = _get_github_auth_url(url)
        assert auth_url == url


def test_add_token_to_url() -> None:
    """Teste la fonction _add_token_to_url."""
    url = "https://github.com/test/repo.git"
    token = "test_token"
    expected = "https://x-access-token:test_token@github.com/test/repo.git"
    assert _add_token_to_url(url, token) == expected

    # Test avec une URL non-HTTP
    url = "git@github.com:test/repo.git"
    assert _add_token_to_url(url, token) == url


# --- Tests pour les fonctions principales ---
@pytest.fixture
def tmp_dir():
    """Fixture pour créer un répertoire temporaire."""
    tmpdir = tempfile.mkdtemp()
    yield tmpdir
    # Cleanup handled by the OS's temp file system
=======

@pytest.mark.parametrize("url", ["https://github.com/test/repo.git"])
def test_no_auth(url: str) -> None:
    """Teste le comportement sans authentification."""
    auth_url, message = _get_github_auth_url(url)
    assert auth_url == url
    assert message is None
>>>>>>> edcc95b5


@pytest.mark.parametrize(
    "test_data,tmp_dir",
    [
        (
            {
                "url": "https://github.com/test/repo.git",
                "token": "ghp_test_token",
                "env": {"GITHUB_TOKEN": "ghp_test_token"},
            },
            None,
        )
    ],
    indirect=["tmp_dir"],
)
def test_clone_with_auth(test_data: dict, tmp_dir: str) -> None:
    """Teste le clonage avec authentification."""
<<<<<<< HEAD
    with (
        patch("app.core.config.settings.GITHUB_TOKEN", test_data["token"]),
        patch("subprocess.run") as mock_run,
    ):
=======
    with patch.dict(os.environ, test_data["env"]), patch("subprocess.run") as mock_run:
>>>>>>> edcc95b5
        expected_auth_url = (
            f"https://x-access-token:{test_data['token']}@github.com/test/repo.git"
        )
        result = clone_or_update_repo(test_data["url"], tmp_dir)

        assert os.path.exists(result), "Le répertoire cloné n'existe pas."
        assert mock_run.call_count == 1, "subprocess.run n'a pas été appelé."
        mock_run.assert_called_once_with(
            ["git", "clone", expected_auth_url, tmp_dir], check=True
        )


@pytest.mark.parametrize(
    "test_data,tmp_dir",
    [
        (
            {
                "url": "https://github.com/test/repo.git",
                "token": "ghp_test_token",
                "env": {"GITHUB_TOKEN": "ghp_test_token"},
            },
            None,
        )
    ],
    indirect=["tmp_dir"],
)
def test_update_with_auth(test_data: dict, tmp_dir: str) -> None:
    """Teste la mise à jour avec authentification."""
    # Simuler un repo existant
    os.makedirs(os.path.join(tmp_dir, ".git"))

<<<<<<< HEAD
    with (
        patch("app.core.config.settings.GITHUB_TOKEN", test_data["token"]),
        patch("subprocess.run") as mock_run,
    ):
=======
    with patch.dict(os.environ, test_data["env"]), patch("subprocess.run") as mock_run:
>>>>>>> edcc95b5
        expected_auth_url = (
            f"https://x-access-token:{test_data['token']}@github.com/test/repo.git"
        )
        result = clone_or_update_repo(test_data["url"], tmp_dir)
<<<<<<< HEAD

        assert result == tmp_dir, "Le chemin du répertoire mis à jour est incorrect."
        assert mock_run.call_count == 2, "subprocess.run n'a pas été appelé deux fois."
        mock_run.assert_has_calls(
            [
                call(
                    [
                        "git",
                        "-C",
                        tmp_dir,
                        "remote",
                        "set-url",
                        "origin",
                        expected_auth_url,
                    ],
                    check=True,
                ),
                call(["git", "-C", tmp_dir, "pull"], check=True),
            ]
        )

=======

        assert result == tmp_dir

        # Vérifier les appels en ignorant les parties masquées
        mock_run.assert_any_call(
            ["git", "-C", tmp_dir, "remote", "set-url", "origin", expected_auth_url],
            check=True,
        )
        mock_run.assert_any_call(["git", "-C", tmp_dir, "pull"], check=True)

>>>>>>> edcc95b5

def test_clone_multiple_repos():
    """Teste la fonction clone_multiple_repos."""
    repo_urls = [
        "https://github.com/test/repo1.git",
        "https://github.com/test/repo2.git",
    ]

<<<<<<< HEAD
    with patch("app.utils.git_utils.clone_or_update_repo") as mock_clone:
        mock_clone.side_effect = lambda url, path: path
=======
    with (
        patch("tempfile.mkdtemp", return_value="/tmp/test_repos"),
        patch("app.utils.git_utils.clone_or_update_repo") as mock_clone,
    ):
        # Configure le mock pour retourner des chemins différents pour chaque repo
        mock_clone.side_effect = ["/tmp/test_repos/repo1", "/tmp/test_repos/repo2"]

>>>>>>> edcc95b5
        result = clone_multiple_repos(repo_urls)

        assert len(result) == 2
        assert all(os.path.basename(path) in ["repo1", "repo2"] for path in result)
        assert mock_clone.call_count == 2

<<<<<<< HEAD

def test_clone_multiple_repos_error():
    """Teste la fonction clone_multiple_repos en cas d'erreur."""
    repo_urls = [
        "https://github.com/test/repo1.git",
        "https://github.com/test/repo2.git",
    ]

    with patch("app.utils.git_utils.clone_or_update_repo") as mock_clone:
        # Le premier clonage réussit, le deuxième échoue
        mock_clone.side_effect = [
            os.path.join(tempfile.gettempdir(), "repo1"),
            Exception("Test error"),
        ]
        result = clone_multiple_repos(repo_urls)

        assert len(result) == 1
        assert os.path.basename(result[0]) == "repo1"
        assert mock_clone.call_count == 2
=======
        # Vérifie que clone_or_update_repo a été appelé pour chaque URL
        expected_calls = [
            call(repo_urls[0], "/tmp/test_repos/repo1"),
            call(repo_urls[1], "/tmp/test_repos/repo2"),
        ]
        mock_clone.assert_has_calls(expected_calls)


def test_clone_multiple_repos_with_error() -> None:
    """Teste le comportement lorsqu'un des clonages échoue."""
    repo_urls = [
        "https://github.com/test/repo1.git",
        "https://github.com/test/invalid-repo.git",
        "https://github.com/test/repo3.git",
    ]

    with (
        patch("tempfile.mkdtemp", return_value="/tmp/test_repos"),
        patch("app.utils.git_utils.clone_or_update_repo") as mock_clone,
        patch("app.utils.git_utils.logger") as mock_logger,
    ):
        # Configure le mock pour simuler une réussite, un échec, puis une réussite
        mock_clone.side_effect = [
            "/tmp/test_repos/repo1",
            Exception("Erreur de clonage"),
            "/tmp/test_repos/repo3",
        ]

        result = clone_multiple_repos(repo_urls)

        assert len(result) == 2  # Seuls les clonages réussis sont retournés
        assert result == ["/tmp/test_repos/repo1", "/tmp/test_repos/repo3"]

        # Vérifie que l'erreur a été journalisée
        mock_logger.error.assert_called_once()
        error_message = mock_logger.error.call_args[0][0]
        assert "Erreur lors du clonage du dépôt" in error_message


def test_clone_multiple_repos_empty_list() -> None:
    """Teste le comportement avec une liste vide d'URLs."""
    with patch("tempfile.mkdtemp", return_value="/tmp/test_repos"):
        result = clone_multiple_repos([])
        assert result == []


def test_clone_multiple_repos_with_non_git_urls() -> None:
    """Teste le clonage avec des URLs non-git."""
    repo_urls = [
        "https://github.com/test/repo1",  # Sans .git
        "https://example.com/repo2",  # Non GitHub
    ]

    with (
        patch("tempfile.mkdtemp", return_value="/tmp/test_repos"),
        patch("app.utils.git_utils.clone_or_update_repo") as mock_clone,
    ):
        mock_clone.side_effect = ["/tmp/test_repos/repo_0", "/tmp/test_repos/repo_1"]

        result = clone_multiple_repos(repo_urls)

        assert len(result) == 2
        # Vérifie que les noms de dossiers par défaut sont utilisés
        expected_calls = [
            call(repo_urls[0], "/tmp/test_repos/repo_0"),
            call(repo_urls[1], "/tmp/test_repos/repo_1"),
        ]
        mock_clone.assert_has_calls(expected_calls)
>>>>>>> edcc95b5
<|MERGE_RESOLUTION|>--- conflicted
+++ resolved
@@ -2,10 +2,6 @@
 
 import os
 import tempfile
-<<<<<<< HEAD
-=======
-from typing import Any, Generator
->>>>>>> edcc95b5
 from unittest.mock import call, patch
 
 import pytest
@@ -19,7 +15,6 @@
 )
 
 
-<<<<<<< HEAD
 # --- Tests pour les fonctions internes ---
 @pytest.mark.parametrize(
     "url,expected",
@@ -40,93 +35,19 @@
 def test_github_token_auth(url: str) -> None:
     """Teste l'authentification via Personal Access Token."""
     with patch("app.core.config.settings.GITHUB_TOKEN", "ghp_test_token"):
-=======
-@pytest.fixture
-def repo_url() -> str:
-    """Fixture pour l'URL du dépôt de test."""
-    return "https://github.com/test/repo.git"
-
-
-@pytest.fixture
-def repo_dir() -> Generator[str, Any, None]:
-    """Fixture pour le répertoire temporaire du dépôt."""
-    with tempfile.TemporaryDirectory() as tmp_dir:
-        yield tmp_dir
-
-
-@pytest.fixture
-def tmp_dir() -> Generator[str, Any, None]:
-    """Fixture pour créer un répertoire temporaire."""
-    with tempfile.TemporaryDirectory() as temp_dir:
-        yield temp_dir
-
-
-@pytest.fixture(autouse=True)
-def clean_git_env() -> Generator[None, Any, None]:
-    """Nettoie et configure l'environnement Git pour les tests."""
-    old_env = dict(os.environ)
-    os.environ.clear()
-    os.environ["SKIP_GIT_CALLS"] = "false"
-    yield
-    os.environ.clear()
-    os.environ.update(old_env)
-
-
-def test_is_github_url() -> None:
-    """Teste la détection des URLs GitHub."""
-    assert _is_github_url("https://github.com/test/repo.git")
-    assert _is_github_url("http://github.com/test/repo")
-    assert _is_github_url("https://www.github.com/test/repo.git")
-    assert not _is_github_url("https://gitlab.com/test/repo.git")
-    assert not _is_github_url("git@github.com:test/repo.git")  # Ne gère pas SSH
-    assert not _is_github_url("https://example.com/test/repo.git")
-
-
-def test_add_token_to_url() -> None:
-    """Teste l'ajout de token dans l'URL."""
-    url = "https://github.com/test/repo.git"
-    token = "test_token"
-    expected = "https://x-access-token:test_token@github.com/test/repo.git"
-    assert _add_token_to_url(url, token) == expected
-
-    # Test avec une URL invalide
-    invalid_url = "invalid_url"
-    assert _add_token_to_url(invalid_url, token) == invalid_url
-
-
-@pytest.mark.parametrize("url", ["https://github.com/test/repo.git"])
-def test_github_actions_auth(url: str) -> None:
-    """Teste l'authentification via GitHub Actions."""
-    with patch.dict(
-        os.environ, {"GITHUB_ACTIONS": "true", "GITHUB_TOKEN": "gh_test_token"}
-    ):
->>>>>>> edcc95b5
         auth_url, message = _get_github_auth_url(url)
         assert "x-access-token:ghp_test_token@" in auth_url
 
 
-<<<<<<< HEAD
-=======
-
->>>>>>> edcc95b5
 @pytest.mark.parametrize("url", ["https://github.com/test/repo.git"])
 def test_github_app_auth(url: str) -> None:
     """Teste l'authentification via GitHub App."""
     with (
-<<<<<<< HEAD
         patch("app.core.config.settings.GITHUB_TOKEN", ""),
         patch("app.core.config.settings.GITHUB_APP_ID", "123456"),
         patch(
             "app.core.config.settings.GITHUB_APP_PRIVATE_KEY",
             "-----BEGIN RSA PRIVATE KEY-----\ntest\n-----END RSA PRIVATE KEY-----",
-=======
-        patch.dict(
-            os.environ,
-            {
-                "GITHUB_APP_ID": "123456",
-                "GITHUB_APP_PRIVATE_KEY": "-----BEGIN RSA PRIVATE KEY-----\ntest\n-----END RSA PRIVATE KEY-----",
-            },
->>>>>>> edcc95b5
         ),
         patch("jwt.encode", return_value="test_jwt_token"),
     ):
@@ -138,20 +59,11 @@
 def test_github_app_auth_failure(url: str) -> None:
     """Teste le comportement en cas d'échec d'authentification GitHub App."""
     with (
-<<<<<<< HEAD
         patch("app.core.config.settings.GITHUB_TOKEN", ""),
         patch("app.core.config.settings.GITHUB_APP_ID", "123456"),
         patch(
             "app.core.config.settings.GITHUB_APP_PRIVATE_KEY",
             "-----BEGIN RSA PRIVATE KEY-----\ntest\n-----END RSA PRIVATE KEY-----",
-=======
-        patch.dict(
-            os.environ,
-            {
-                "GITHUB_APP_ID": "123456",
-                "GITHUB_APP_PRIVATE_KEY": "-----BEGIN RSA PRIVATE KEY-----\ntest\n-----END RSA PRIVATE KEY-----",
-            },
->>>>>>> edcc95b5
         ),
         patch("jwt.encode", side_effect=ImportError("No module named 'jwt'")),
     ):
@@ -160,20 +72,13 @@
 
 
 @pytest.mark.parametrize("url", ["https://github.com/test/repo.git"])
-<<<<<<< HEAD
 def test_github_actions_auth(url: str) -> None:
     """Teste l'authentification via GitHub Actions."""
     with patch("app.core.config.settings.GITHUB_TOKEN", "gh_test_token"):
-=======
-def test_github_token_auth(url: str) -> None:
-    """Teste l'authentification via Personal Access Token."""
-    with patch.dict(os.environ, {"GITHUB_TOKEN": "ghp_test_token"}):
->>>>>>> edcc95b5
         auth_url, message = _get_github_auth_url(url)
         assert "x-access-token:gh_test_token@" in auth_url
 
 
-<<<<<<< HEAD
 @pytest.mark.parametrize("url", ["https://github.com/test/repo.git"])
 def test_no_auth(url: str) -> None:
     """Teste le comportement sans authentification."""
@@ -201,15 +106,6 @@
     tmpdir = tempfile.mkdtemp()
     yield tmpdir
     # Cleanup handled by the OS's temp file system
-=======
-
-@pytest.mark.parametrize("url", ["https://github.com/test/repo.git"])
-def test_no_auth(url: str) -> None:
-    """Teste le comportement sans authentification."""
-    auth_url, message = _get_github_auth_url(url)
-    assert auth_url == url
-    assert message is None
->>>>>>> edcc95b5
 
 
 @pytest.mark.parametrize(
@@ -228,14 +124,10 @@
 )
 def test_clone_with_auth(test_data: dict, tmp_dir: str) -> None:
     """Teste le clonage avec authentification."""
-<<<<<<< HEAD
     with (
         patch("app.core.config.settings.GITHUB_TOKEN", test_data["token"]),
         patch("subprocess.run") as mock_run,
     ):
-=======
-    with patch.dict(os.environ, test_data["env"]), patch("subprocess.run") as mock_run:
->>>>>>> edcc95b5
         expected_auth_url = (
             f"https://x-access-token:{test_data['token']}@github.com/test/repo.git"
         )
@@ -245,7 +137,9 @@
         assert mock_run.call_count == 1, "subprocess.run n'a pas été appelé."
         mock_run.assert_called_once_with(
             ["git", "clone", expected_auth_url, tmp_dir], check=True
-        )
+            ["git", "clone", expected_auth_url, tmp_dir], check=True
+        )
+
 
 
 @pytest.mark.parametrize(
@@ -262,24 +156,33 @@
     ],
     indirect=["tmp_dir"],
 )
+@pytest.mark.parametrize(
+    "test_data,tmp_dir",
+    [
+        (
+            {
+                "url": "https://github.com/test/repo.git",
+                "token": "ghp_test_token",
+                "env": {"GITHUB_TOKEN": "ghp_test_token"},
+            },
+            None,
+        )
+    ],
+    indirect=["tmp_dir"],
+)
 def test_update_with_auth(test_data: dict, tmp_dir: str) -> None:
     """Teste la mise à jour avec authentification."""
     # Simuler un repo existant
     os.makedirs(os.path.join(tmp_dir, ".git"))
 
-<<<<<<< HEAD
     with (
         patch("app.core.config.settings.GITHUB_TOKEN", test_data["token"]),
         patch("subprocess.run") as mock_run,
     ):
-=======
-    with patch.dict(os.environ, test_data["env"]), patch("subprocess.run") as mock_run:
->>>>>>> edcc95b5
         expected_auth_url = (
             f"https://x-access-token:{test_data['token']}@github.com/test/repo.git"
         )
         result = clone_or_update_repo(test_data["url"], tmp_dir)
-<<<<<<< HEAD
 
         assert result == tmp_dir, "Le chemin du répertoire mis à jour est incorrect."
         assert mock_run.call_count == 2, "subprocess.run n'a pas été appelé deux fois."
@@ -301,18 +204,6 @@
             ]
         )
 
-=======
-
-        assert result == tmp_dir
-
-        # Vérifier les appels en ignorant les parties masquées
-        mock_run.assert_any_call(
-            ["git", "-C", tmp_dir, "remote", "set-url", "origin", expected_auth_url],
-            check=True,
-        )
-        mock_run.assert_any_call(["git", "-C", tmp_dir, "pull"], check=True)
-
->>>>>>> edcc95b5
 
 def test_clone_multiple_repos():
     """Teste la fonction clone_multiple_repos."""
@@ -321,25 +212,14 @@
         "https://github.com/test/repo2.git",
     ]
 
-<<<<<<< HEAD
     with patch("app.utils.git_utils.clone_or_update_repo") as mock_clone:
         mock_clone.side_effect = lambda url, path: path
-=======
-    with (
-        patch("tempfile.mkdtemp", return_value="/tmp/test_repos"),
-        patch("app.utils.git_utils.clone_or_update_repo") as mock_clone,
-    ):
-        # Configure le mock pour retourner des chemins différents pour chaque repo
-        mock_clone.side_effect = ["/tmp/test_repos/repo1", "/tmp/test_repos/repo2"]
-
->>>>>>> edcc95b5
         result = clone_multiple_repos(repo_urls)
 
         assert len(result) == 2
         assert all(os.path.basename(path) in ["repo1", "repo2"] for path in result)
         assert mock_clone.call_count == 2
 
-<<<<<<< HEAD
 
 def test_clone_multiple_repos_error():
     """Teste la fonction clone_multiple_repos en cas d'erreur."""
@@ -358,74 +238,4 @@
 
         assert len(result) == 1
         assert os.path.basename(result[0]) == "repo1"
-        assert mock_clone.call_count == 2
-=======
-        # Vérifie que clone_or_update_repo a été appelé pour chaque URL
-        expected_calls = [
-            call(repo_urls[0], "/tmp/test_repos/repo1"),
-            call(repo_urls[1], "/tmp/test_repos/repo2"),
-        ]
-        mock_clone.assert_has_calls(expected_calls)
-
-
-def test_clone_multiple_repos_with_error() -> None:
-    """Teste le comportement lorsqu'un des clonages échoue."""
-    repo_urls = [
-        "https://github.com/test/repo1.git",
-        "https://github.com/test/invalid-repo.git",
-        "https://github.com/test/repo3.git",
-    ]
-
-    with (
-        patch("tempfile.mkdtemp", return_value="/tmp/test_repos"),
-        patch("app.utils.git_utils.clone_or_update_repo") as mock_clone,
-        patch("app.utils.git_utils.logger") as mock_logger,
-    ):
-        # Configure le mock pour simuler une réussite, un échec, puis une réussite
-        mock_clone.side_effect = [
-            "/tmp/test_repos/repo1",
-            Exception("Erreur de clonage"),
-            "/tmp/test_repos/repo3",
-        ]
-
-        result = clone_multiple_repos(repo_urls)
-
-        assert len(result) == 2  # Seuls les clonages réussis sont retournés
-        assert result == ["/tmp/test_repos/repo1", "/tmp/test_repos/repo3"]
-
-        # Vérifie que l'erreur a été journalisée
-        mock_logger.error.assert_called_once()
-        error_message = mock_logger.error.call_args[0][0]
-        assert "Erreur lors du clonage du dépôt" in error_message
-
-
-def test_clone_multiple_repos_empty_list() -> None:
-    """Teste le comportement avec une liste vide d'URLs."""
-    with patch("tempfile.mkdtemp", return_value="/tmp/test_repos"):
-        result = clone_multiple_repos([])
-        assert result == []
-
-
-def test_clone_multiple_repos_with_non_git_urls() -> None:
-    """Teste le clonage avec des URLs non-git."""
-    repo_urls = [
-        "https://github.com/test/repo1",  # Sans .git
-        "https://example.com/repo2",  # Non GitHub
-    ]
-
-    with (
-        patch("tempfile.mkdtemp", return_value="/tmp/test_repos"),
-        patch("app.utils.git_utils.clone_or_update_repo") as mock_clone,
-    ):
-        mock_clone.side_effect = ["/tmp/test_repos/repo_0", "/tmp/test_repos/repo_1"]
-
-        result = clone_multiple_repos(repo_urls)
-
-        assert len(result) == 2
-        # Vérifie que les noms de dossiers par défaut sont utilisés
-        expected_calls = [
-            call(repo_urls[0], "/tmp/test_repos/repo_0"),
-            call(repo_urls[1], "/tmp/test_repos/repo_1"),
-        ]
-        mock_clone.assert_has_calls(expected_calls)
->>>>>>> edcc95b5
+        assert mock_clone.call_count == 2